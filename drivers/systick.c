--- conflicted
+++ resolved
@@ -1,9 +1,5 @@
 #include "base/at91sam7s256.h"
-<<<<<<< HEAD
-#include "base/mytypes.h"
-=======
 #include "base/types.h"
->>>>>>> cdddd6ae
 #include "base/interrupts.h"
 #include "base/drivers/aic.h"
 #include "base/drivers/_avr.h"
@@ -45,11 +41,7 @@
  * callback function, to do scheduling in the high priority systick
  * interrupt.
  */
-<<<<<<< HEAD
-static closure_t scheduler_cb = NULL;
-=======
 static nx_closure_t scheduler_cb = NULL;
->>>>>>> cdddd6ae
 
 /* Low priority handler, called 1000 times a second by the high
  * priority handler.
@@ -89,17 +81,8 @@
    */
   nx__lcd_fast_update();
 
-<<<<<<< HEAD
-  /* If the application kernel set a scheduling callback, call it. */
-  if (scheduler_cb)
-    scheduler_cb();
-
-  /* Manually trigger the low-priority 1000Hz interrupt handler
-   * asynchronously.
-=======
   /* If the application kernel set a scheduling callback, trigger the
    * lower priority IRQ in which the scheduler runs.
->>>>>>> cdddd6ae
    */
   if (scheduler_cb)
     nx_aic_set(SCHEDULER_SYSIRQ);
@@ -150,15 +133,6 @@
   *AT91C_PITC_PIMR = (((PIT_BASE_FREQUENCY / SYSIRQ_FREQ) - 1) |
                       AT91C_PITC_PITEN | AT91C_PITC_PITIEN);
 
-<<<<<<< HEAD
-  interrupts_enable();
-}
-
-void systick_install_scheduler(closure_t sched_cb) {
-  interrupts_disable();
-  scheduler_cb = sched_cb;
-  interrupts_enable();
-=======
   nx_interrupts_enable();
 }
 
@@ -166,5 +140,4 @@
   nx_interrupts_disable();
   scheduler_cb = sched_cb;
   nx_interrupts_enable();
->>>>>>> cdddd6ae
 }