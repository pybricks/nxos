--- conflicted
+++ resolved
@@ -1,8 +1,4 @@
 from glob import glob
 Import('env')
-<<<<<<< HEAD
 env.AppKernel('marvin', glob('*.[cS]'), kernelsize='20k')
-=======
-env.AppKernel('marvin', glob('*.[cS]'), kernelsize='20k')
-# TODO: Doxygen, once there is something to document.
->>>>>>> 87429fac
+# TODO: Doxygen, once there is something to document.