<<<<<<< HEAD
#include "base/mytypes.h"
=======
#include "base/types.h"
>>>>>>> 87429fac
#include "base/tlsf.h"
#include "base/memmap.h"
#include "base/interrupts.h"
#include "base/display.h"
#include "base/drivers/sound.h"
#include "base/drivers/systick.h"
<<<<<<< HEAD
#include "base/util.h"
#include "task.h"

=======

/* TODO: Evil, fix once the Big Api Renaming of 2007 is over. */
#include "base/drivers/_avr.h"
#include "base/drivers/_lcd.h"
#include "base/drivers/_usb.h"

#include "base/util.h"
#include "task.h"

/* Number of milliseconds to let tasks run between context switches. */
#define TASK_SWITCH_RESOLUTION 10

>>>>>>> 87429fac
/* Data structures to maintain task state. */
typedef struct task {
  U32 *stack_base; /* The allocated stack base. */
  U32 *stack_current; /* The current stack pointer of the running task. */
  struct task *next; /* Pointer to the next task in the list (circular list). */
} task_t;

<<<<<<< HEAD
volatile task_t *current_task = NULL;
=======
task_t *available_tasks = NULL;
task_t *current_task = NULL;
task_t *idle_task = NULL;

static void shutdown() {
  nx__lcd_shutdown();
  nx__usb_disable();
  nx__avr_power_down();
}
>>>>>>> 87429fac

/* The main scheduler code. */
void systick_cb() {
  static int mod = 0;

<<<<<<< HEAD
  mod = (mod + 1) % 1000;

  if (mod == 0) {
    current_task->stack_current = get_system_stack();
    current_task = current_task->next;
=======
  if (nx_avr_get_button() == BUTTON_CANCEL)
    shutdown();

  mod = (mod + 1) % TASK_SWITCH_RESOLUTION;

  if (mod == 0) {
    current_task->stack_current = get_system_stack();
    if (current_task == idle_task && available_tasks != NULL) {
      current_task = available_tasks;
    } else if (current_task->next != current_task) {
      current_task = current_task->next;
    }
>>>>>>> 87429fac
    set_system_stack(current_task->stack_current);
  }
}

/* Create a new task, ready to be fired up. */
<<<<<<< HEAD
static task_t *new_task(closure_t func) {
  struct task_state *state = NULL;
  task_t *task = rtl_malloc(sizeof(*task));
  task->stack_base = rtl_malloc(1024);
  task->stack_current = task->stack_base + 1024 - sizeof(*state);
  task->next = task;
  state = (struct task_state*)task->stack_current;
=======
static task_t *new_task(nx_closure_t func) {
  nx_task_stack_t *state = NULL;
  task_t *task = malloc(sizeof(*task));
  task->stack_base = malloc(1024);
  task->stack_current = task->stack_base + 1024 - sizeof(*state);
  task->next = task;
  state = (nx_task_stack_t*)task->stack_current;
>>>>>>> 87429fac
  state->pc = (U32)func;
  state->cpsr = 0x1F; // TODO: nice #define
  if (state->pc & 0x1) {
    state->pc &= 0xFFFFFFFE;
    state->cpsr |= 0x20;
  }
  return task;
}

/* Debug code. Dump the full state of a task. */
<<<<<<< HEAD
inline void dump_task(struct task_state *t) {
  display_clear();
  display_hex(t->cpsr); display_string(" "); display_hex(t->pc); display_string("\n");
  display_hex(t->r0); display_string(" "); display_hex(t->r1); display_string("\n");
  display_hex(t->r2); display_string(" "); display_hex(t->r3); display_string("\n");
  display_hex(t->r4); display_string(" "); display_hex(t->r5); display_string("\n");
  display_hex(t->r6); display_string(" "); display_hex(t->r7); display_string("\n");
  display_hex(t->r8); display_string(" "); display_hex(t->r9); display_string("\n");
  display_hex(t->r10); display_string(" "); display_hex(t->r11); display_string("\n");
  display_hex(t->r12); display_string(" "); display_hex(t->lr);
=======
inline void dump_task(nx_task_stack_t *t) {
  nx_display_clear();
  nx_display_hex(t->cpsr); nx_display_string(" "); nx_display_hex(t->pc); nx_display_string("\n");
  nx_display_hex(t->r0); nx_display_string(" "); nx_display_hex(t->r1); nx_display_string("\n");
  nx_display_hex(t->r2); nx_display_string(" "); nx_display_hex(t->r3); nx_display_string("\n");
  nx_display_hex(t->r4); nx_display_string(" "); nx_display_hex(t->r5); nx_display_string("\n");
  nx_display_hex(t->r6); nx_display_string(" "); nx_display_hex(t->r7); nx_display_string("\n");
  nx_display_hex(t->r8); nx_display_string(" "); nx_display_hex(t->r9); nx_display_string("\n");
  nx_display_hex(t->r10); nx_display_string(" "); nx_display_hex(t->r11); nx_display_string("\n");
  nx_display_hex(t->r12); nx_display_string(" "); nx_display_hex(t->lr);
>>>>>>> 87429fac
}

/* Test tasks. The idle task, a beeper, and a counter display task. */
void test_idle() {
<<<<<<< HEAD
  interrupts_enable();
=======
  nx_interrupts_enable();
>>>>>>> 87429fac
  while(1);
}

void test_beep() {
  while(1) {
<<<<<<< HEAD
    sound_freq(440, 500);
    systick_wait_ms(1500);
=======
    nx_sound_freq(440, 500);
    nx_systick_wait_ms(1500);
>>>>>>> 87429fac
  }
}

void test_display() {
  U32 counter = 0;
  while(1) {
    counter++;
    if (!counter)
<<<<<<< HEAD
      display_clear();
    display_cursor_set_pos(0,0);
    display_uint(counter);
=======
      nx_display_clear();
    nx_display_cursor_set_pos(0,0);
    nx_display_uint(counter);
>>>>>>> 87429fac
  }
}

void main() {
<<<<<<< HEAD
  task_t *task1, *task2, *idle_task;
  init_memory_pool(USERSPACE_SIZE, USERSPACE_START);
  idle_task = new_task(NULL);
  task1 = new_task(test_beep);
  task2 = new_task(test_display);
  task1->next = task2;
  task2->next = idle_task;
  idle_task->next = task1;
  idle_task->stack_current += sizeof(struct task_state);
  current_task = idle_task;

  interrupts_disable();
  systick_install_scheduler(systick_cb);
  run_first_task(test_idle, idle_task->stack_current+1024);
=======
  task_t *task1, *task2, *idle;
  nx_mem_init(NX_USERSPACE_SIZE, NX_USERSPACE_START);
  idle = new_task(NULL);
  task1 = new_task(test_beep);
  task2 = new_task(test_display);
  task1->next = task2;
  task2->next = task1;
  idle->next = idle;
  idle->stack_current += sizeof(nx_task_stack_t);
  idle_task = current_task = idle;
  available_tasks = task1;

  nx_interrupts_disable();
  nx_systick_install_scheduler(systick_cb);
  run_first_task(test_idle, idle->stack_current+1024);
>>>>>>> 87429fac
}<|MERGE_RESOLUTION|>--- conflicted
+++ resolved
@@ -1,19 +1,10 @@
-<<<<<<< HEAD
-#include "base/mytypes.h"
-=======
 #include "base/types.h"
->>>>>>> 87429fac
 #include "base/tlsf.h"
 #include "base/memmap.h"
 #include "base/interrupts.h"
 #include "base/display.h"
 #include "base/drivers/sound.h"
 #include "base/drivers/systick.h"
-<<<<<<< HEAD
-#include "base/util.h"
-#include "task.h"
-
-=======
 
 /* TODO: Evil, fix once the Big Api Renaming of 2007 is over. */
 #include "base/drivers/_avr.h"
@@ -26,7 +17,6 @@
 /* Number of milliseconds to let tasks run between context switches. */
 #define TASK_SWITCH_RESOLUTION 10
 
->>>>>>> 87429fac
 /* Data structures to maintain task state. */
 typedef struct task {
   U32 *stack_base; /* The allocated stack base. */
@@ -34,9 +24,6 @@
   struct task *next; /* Pointer to the next task in the list (circular list). */
 } task_t;
 
-<<<<<<< HEAD
-volatile task_t *current_task = NULL;
-=======
 task_t *available_tasks = NULL;
 task_t *current_task = NULL;
 task_t *idle_task = NULL;
@@ -46,19 +33,11 @@
   nx__usb_disable();
   nx__avr_power_down();
 }
->>>>>>> 87429fac
 
 /* The main scheduler code. */
 void systick_cb() {
   static int mod = 0;
 
-<<<<<<< HEAD
-  mod = (mod + 1) % 1000;
-
-  if (mod == 0) {
-    current_task->stack_current = get_system_stack();
-    current_task = current_task->next;
-=======
   if (nx_avr_get_button() == BUTTON_CANCEL)
     shutdown();
 
@@ -71,21 +50,11 @@
     } else if (current_task->next != current_task) {
       current_task = current_task->next;
     }
->>>>>>> 87429fac
     set_system_stack(current_task->stack_current);
   }
 }
 
 /* Create a new task, ready to be fired up. */
-<<<<<<< HEAD
-static task_t *new_task(closure_t func) {
-  struct task_state *state = NULL;
-  task_t *task = rtl_malloc(sizeof(*task));
-  task->stack_base = rtl_malloc(1024);
-  task->stack_current = task->stack_base + 1024 - sizeof(*state);
-  task->next = task;
-  state = (struct task_state*)task->stack_current;
-=======
 static task_t *new_task(nx_closure_t func) {
   nx_task_stack_t *state = NULL;
   task_t *task = malloc(sizeof(*task));
@@ -93,7 +62,6 @@
   task->stack_current = task->stack_base + 1024 - sizeof(*state);
   task->next = task;
   state = (nx_task_stack_t*)task->stack_current;
->>>>>>> 87429fac
   state->pc = (U32)func;
   state->cpsr = 0x1F; // TODO: nice #define
   if (state->pc & 0x1) {
@@ -104,18 +72,6 @@
 }
 
 /* Debug code. Dump the full state of a task. */
-<<<<<<< HEAD
-inline void dump_task(struct task_state *t) {
-  display_clear();
-  display_hex(t->cpsr); display_string(" "); display_hex(t->pc); display_string("\n");
-  display_hex(t->r0); display_string(" "); display_hex(t->r1); display_string("\n");
-  display_hex(t->r2); display_string(" "); display_hex(t->r3); display_string("\n");
-  display_hex(t->r4); display_string(" "); display_hex(t->r5); display_string("\n");
-  display_hex(t->r6); display_string(" "); display_hex(t->r7); display_string("\n");
-  display_hex(t->r8); display_string(" "); display_hex(t->r9); display_string("\n");
-  display_hex(t->r10); display_string(" "); display_hex(t->r11); display_string("\n");
-  display_hex(t->r12); display_string(" "); display_hex(t->lr);
-=======
 inline void dump_task(nx_task_stack_t *t) {
   nx_display_clear();
   nx_display_hex(t->cpsr); nx_display_string(" "); nx_display_hex(t->pc); nx_display_string("\n");
@@ -126,28 +82,18 @@
   nx_display_hex(t->r8); nx_display_string(" "); nx_display_hex(t->r9); nx_display_string("\n");
   nx_display_hex(t->r10); nx_display_string(" "); nx_display_hex(t->r11); nx_display_string("\n");
   nx_display_hex(t->r12); nx_display_string(" "); nx_display_hex(t->lr);
->>>>>>> 87429fac
 }
 
 /* Test tasks. The idle task, a beeper, and a counter display task. */
 void test_idle() {
-<<<<<<< HEAD
-  interrupts_enable();
-=======
   nx_interrupts_enable();
->>>>>>> 87429fac
   while(1);
 }
 
 void test_beep() {
   while(1) {
-<<<<<<< HEAD
-    sound_freq(440, 500);
-    systick_wait_ms(1500);
-=======
     nx_sound_freq(440, 500);
     nx_systick_wait_ms(1500);
->>>>>>> 87429fac
   }
 }
 
@@ -156,35 +102,13 @@
   while(1) {
     counter++;
     if (!counter)
-<<<<<<< HEAD
-      display_clear();
-    display_cursor_set_pos(0,0);
-    display_uint(counter);
-=======
       nx_display_clear();
     nx_display_cursor_set_pos(0,0);
     nx_display_uint(counter);
->>>>>>> 87429fac
   }
 }
 
 void main() {
-<<<<<<< HEAD
-  task_t *task1, *task2, *idle_task;
-  init_memory_pool(USERSPACE_SIZE, USERSPACE_START);
-  idle_task = new_task(NULL);
-  task1 = new_task(test_beep);
-  task2 = new_task(test_display);
-  task1->next = task2;
-  task2->next = idle_task;
-  idle_task->next = task1;
-  idle_task->stack_current += sizeof(struct task_state);
-  current_task = idle_task;
-
-  interrupts_disable();
-  systick_install_scheduler(systick_cb);
-  run_first_task(test_idle, idle_task->stack_current+1024);
-=======
   task_t *task1, *task2, *idle;
   nx_mem_init(NX_USERSPACE_SIZE, NX_USERSPACE_START);
   idle = new_task(NULL);
@@ -200,5 +124,4 @@
   nx_interrupts_disable();
   nx_systick_install_scheduler(systick_cb);
   run_first_task(test_idle, idle->stack_current+1024);
->>>>>>> 87429fac
 }