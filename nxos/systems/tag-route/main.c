<<<<<<< HEAD
/* Copyright (c) 2007-2008 the NxOS developers
=======
/* Copyright (c) 2008 the NxOS developers
 *
 * See AUTHORS for a full list of the developers.
 *
 * Redistribution of this file is permitted under
 * the terms of the GNU Public License (GPL) version 2.
 */

/** Tag-route follower.
>>>>>>> 6ff74d62
 *
 * See AUTHORS for a full list of the developers.
 *
 * Redistribution of this file is permitted under
 * the terms of the GNU Public License (GPL) version 2.
 */

/** Tag-route follower. Replays a recorded tag route. */

#include "base/types.h"
#include "base/core.h"
#include "base/display.h"
#include "base/util.h"
#include "base/drivers/avr.h"
#include "base/drivers/systick.h"
#include "base/drivers/motors.h"
#include "base/lib/fs/fs.h"
#include "base/lib/gui/gui.h"
#include "base/lib/rcmd/rcmd.h"

#define ROUTE_FILE "tag.data"

#define TEST_DATA "print hello world\nmove A,B 100 1500\nwait 2000\nplay 1500 1000 sync\nprint done"
#define DATA_SIZE strlen(TEST_DATA)

void record(char *filename);
void replay(char *filename);
void defrag(void);

void record(char *filename) {
  fs_fd_t fd;
  fs_err_t err;
  size_t i;

  nx_display_clear();
  nx_display_string("Creating file...\n");

  err = nx_fs_open(filename, FS_FILE_MODE_CREATE, &fd);
  if (err == FS_ERR_FILE_ALREADY_EXISTS) {
    if (nx_gui_text_menu_yesno("Overwrite?")) {
      nx_display_clear();

      nx_fs_open(filename, FS_FILE_MODE_OPEN, &fd);
      if (nx_fs_unlink(fd) != FS_ERR_NO_ERROR) {
        nx_display_string("Erase error.\n");
        return;
      }

      if (nx_fs_open(filename, FS_FILE_MODE_CREATE, &fd) != FS_ERR_NO_ERROR) {
        nx_display_string("Create error.\n");
        return;
      }
    } else {
      nx_display_string("Aborting.\n");
      return;
    }
  }

  nx_display_string("File opened.\n\n");
  nx_display_string("Writing...\n");

  for (i=0; i<DATA_SIZE; i++) {
    err = nx_fs_write(fd, (U8)TEST_DATA[i]);

    if (err != FS_ERR_NO_ERROR) {
      nx_display_string("Err: ");
      nx_display_uint(err);
      nx_display_end_line();
    }
  }

  nx_display_uint(nx_fs_get_filesize(fd));
  nx_display_string("/");
  nx_display_uint(DATA_SIZE);
  nx_display_string("B written.\n");
  nx_fs_close(fd);
}

void replay(char *filename) {
  nx_display_clear();
  nx_rcmd_parse(filename);
}

void defrag(void) {
  nx_display_clear();
  nx_display_string("- Defrag -\n\n");
  nx_fs_defrag_best_overall();
  nx_display_string("Done.\n");
}

void stats(void) {
  U32 files = 0, used = 0, free_pages = 0, wasted = 0;

  nx_display_clear();
  nx_display_string("- FS stats -\n\n");

  nx_fs_get_occupation(&files, &used, &free_pages, &wasted);

  nx_display_uint(files);
  nx_display_string(" file(s).\n");

  nx_display_uint(used);
  nx_display_string("B used.\n");

  nx_display_uint(free_pages);
  nx_display_string(" free page(s).\n");

  nx_display_uint(wasted);
  nx_display_string("B wasted.\n");
}

void main(void) {
  char *entries[] = {"Replay", "Record", "Stats", "Defrag", "Halt", NULL};
  gui_text_menu_t menu;
  U8 res;

  /*
  U32 nulldata[EFC_PAGE_WORDS] = {0};
  for (res=128; res<140; res++)
    nx__efc_write_page(nulldata, res);
  */

  menu.entries = entries;
  menu.title = "Tag route";
  menu.active_mark = GUI_DEFAULT_TEXT_MARK;

  while ((res = nx_gui_text_menu(menu)) != 3) {
    switch (res) {
      case 0:
        replay(ROUTE_FILE);
        break;
      case 1:
        record(ROUTE_FILE);
        break;
      case 2:
        stats();
        break;
      case 3:
        defrag();
        break;
      default:
        continue;
        break;
    }

    nx_display_string("\nOk to go back");
    while (nx_avr_get_button() != BUTTON_OK);
    nx_systick_wait_ms(500);
  }

  nx_display_string(">> Halting...");
  nx_systick_wait_ms(1000);
}<|MERGE_RESOLUTION|>--- conflicted
+++ resolved
@@ -1,16 +1,4 @@
-<<<<<<< HEAD
-/* Copyright (c) 2007-2008 the NxOS developers
-=======
 /* Copyright (c) 2008 the NxOS developers
- *
- * See AUTHORS for a full list of the developers.
- *
- * Redistribution of this file is permitted under
- * the terms of the GNU Public License (GPL) version 2.
- */
-
-/** Tag-route follower.
->>>>>>> 6ff74d62
  *
  * See AUTHORS for a full list of the developers.
  *
