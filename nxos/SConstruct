--- conflicted
+++ resolved
@@ -182,13 +182,8 @@
 
 env.Replace(CCFLAGS= ['-mcpu=arm7tdmi', '-Wall', '-Werror', '-Os',
                       '-ffreestanding', '-fsigned-char', '-ffunction-sections',
-<<<<<<< HEAD
-                      '-fdata-sections', #'-fomit-frame-pointer',
-                      '-msoft-float', '-mthumb-interwork'], # '-mthumb'],
-=======
                       '-fdata-sections', '-fomit-frame-pointer',
                       '-msoft-float', '-mthumb-interwork', '-mthumb'],
->>>>>>> 74fda18a
             ASFLAGS = ['-Wall', '-Werror', '-Os',
                        '-Wa,-mcpu=arm7tdmi,-mfpu=softfpa,-mthumb-interwork'])
 
